--- conflicted
+++ resolved
@@ -4,13 +4,8 @@
 
 Global / onChangedBuildSource := IgnoreSourceChanges
 
-<<<<<<< HEAD
-val projectVersion = "0.3.0"
+val projectVersion = "0.3.1"
 val schemaVersion = "0.3.0"
-=======
-val projectVersion = "0.3.1-SNAPSHOT"
-val schemaVersion = "0.3.0-SNAPSHOT"
->>>>>>> 88c11352
 
 // Project-wide settings
 ThisBuild / organization := "de.qaware.findfacts"
