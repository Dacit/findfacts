--- conflicted
+++ resolved
@@ -5,13 +5,9 @@
 
 Global / onChangedBuildSource := IgnoreSourceChanges
 
-<<<<<<< HEAD
-val projectVersion = "0.4.2"
-=======
 // Versions
 val conf = ConfigFactory.parseFile(`search-webapp`.base / "conf" / "application.conf").resolve()
 val projectVersion = conf.getString("app.version")
->>>>>>> d47b2fd6
 val schemaVersion = "0.3.1"
 
 // Project-wide settings
